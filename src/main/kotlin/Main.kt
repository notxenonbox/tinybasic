import java.nio.file.Files
import java.nio.file.Path

class ByteClassLoader(parent: ClassLoader?) : ClassLoader(parent) {
    private val byteDataMap: HashMap<String, ByteArray> = HashMap()
    fun loadDataInBytes(byteData: ByteArray, resourcesName: String) {
        byteDataMap[resourcesName] = byteData
    }

    public override fun findClass(className: String): Class<*> {
        if (byteDataMap.isEmpty()) throw ClassNotFoundException("byte data is empty")
        val filePath = className.replace("\\.".toRegex(), "/")
        val extractedBytes = byteDataMap[filePath] ?: throw ClassNotFoundException("Cannot find $filePath in bytes")
        return defineClass(className, extractedBytes, 0, extractedBytes.size)
    }
}

fun main(args: Array<String>) {
    if (args.isNotEmpty()) {
        val input = Files.readString(Path.of(args[0]))
        val scanner = Scanner(input).scanTokens()
        val parser = Parser(scanner)
        val compiler = Compiler(parser.program())
        val out = if (args.size > 1)
            if(!args[1].endsWith(".class"))
                args[1] + ".class"
            else
                args[1]
        else
            args[0].substringBeforeLast('.') + ".class"
        compiler.compile(out)
    } else {
        outer@ while (true) {
            val lines = mutableListOf<String>()
            while (true) {
                print("] ")
<<<<<<< HEAD
                val line = readLine() ?: break@outer
                if (line == "RUN" || line == "run") break
                if (line == "END" || line == "end") break@outer
                if (line == "LIST" || line == "list") {
=======
                val line = readLine()!!
                if (line.lowercase() == "run") break
                if (line.lowercase() == "end") break@outer
                if (line.lowercase() == "list") {
>>>>>>> bd985558
                    lines.forEach { println(it) }
                    continue
                }
                lines.add(line)
            }
            val input = lines.joinToString("\n")
            val scanner = Scanner(input).scanTokens()
            val parser = Parser(scanner)
            val compiler = Compiler(parser.program())
            val loader = ByteClassLoader(null)
            loader.loadDataInBytes(compiler.result(), "Program")
            val mainClass = loader.findClass("Program")
            val mainMethod = mainClass.getMethod("main", Array<String>::class.java)
            mainMethod.invoke(null, Array(0) {""})
        }
    }
}<|MERGE_RESOLUTION|>--- conflicted
+++ resolved
@@ -34,17 +34,10 @@
             val lines = mutableListOf<String>()
             while (true) {
                 print("] ")
-<<<<<<< HEAD
                 val line = readLine() ?: break@outer
-                if (line == "RUN" || line == "run") break
-                if (line == "END" || line == "end") break@outer
-                if (line == "LIST" || line == "list") {
-=======
-                val line = readLine()!!
                 if (line.lowercase() == "run") break
                 if (line.lowercase() == "end") break@outer
                 if (line.lowercase() == "list") {
->>>>>>> bd985558
                     lines.forEach { println(it) }
                     continue
                 }
